#!/usr/bin/env python

#  Copyright 2022 VMware, Inc.
#  SPDX-License-Identifier: Apache-2.0

from setuptools import setup

setup(
    version="0.2.0",
    name="vrealize_operations_integration_sdk",
    description="A set of tools to help users build, develop, and distribute containerized Management Packs",
    project_urls={
        "Source": "https://github.com/vmware/vrealize-operations-integration-sdk",
        "Tracker": "https://github.com/vmware/vrealize-operations-integration-sdk/issues"
    },
    python_requires=">=3.9",
    install_requires=[
<<<<<<< HEAD
        "anyio==3.6.1",
        "attrs==22.1.0",
        "certifi==2022.6.15",
        "charset-normalizer==2.0.12",
        "click==8.1.3",
        "decorator==5.1.1",
        "dictpath==0.1.3",
        "docker==6.0.0",
        "elementpath==2.5.3",
        "Flask==2.1.1",
        "gitdb==4.0.9",
        "GitPython==3.1.27",
        "h11==0.12.0",
        "httpcore==0.15.0",
        "httpx==0.23.0",
        "idna==3.3",
        "importlib-metadata==4.12.0",
        "importlib-resources==5.9.0",
        "isodate==0.6.1",
        "itsdangerous==2.1.2",
        "Jinja2==3.1.2",
        "jsonschema==4.14.0",
        "jsonschema-spec==0.1.2",
        "lazy-object-proxy==1.7.1",
        "MarkupSafe==2.1.1",
        "mock==4.0.3",
        "more-itertools==8.14.0",
        "nest-asyncio==1.5.5",
        "openapi-core==0.15.0",
        "openapi-schema-validator==0.2.3",
        "openapi-spec-validator==0.4.0",
        "packaging==21.3",
        "parse==1.19.0",
        "pathable==0.4.3",
        "Pillow==9.1.0",
        "prompt-toolkit==3.0.29",
        "pyparsing==3.0.9",
        "pyrsistent==0.18.1",
        "PyYAML==6.0",
=======
        "docker==5.0.3",
        "Pillow==9.1.1",
        "prompt_toolkit==3.0.29",
>>>>>>> 4a823fca
        "requests==2.27.1",
        "rfc3986==1.5.0",
        "sen==0.6.2",
        "six==1.16.0",
        "smmap==5.0.0",
        "sniffio==1.2.0",
        "typing_extensions==4.3.0",
        "urllib3==1.26.9",
        "urwid==2.1.2",
        "urwidtrees==1.0.3",
        "validators==0.20.0",
        "wcwidth==0.2.5",
        "websocket-client==1.3.3",
        "Werkzeug==2.2.2",
        "xmlschema==1.11.3",
        "zipp==3.8.1",
    ],
    include_package_data=True,
    packages=[
        "vrealize_operations_integration_sdk",
        "vrealize_operations_integration_sdk.adapter_template",
        "vrealize_operations_integration_sdk.api",
        "vrealize_operations_integration_sdk.validation"
    ],
    entry_points={
        "console_scripts": [
            "mp-init=vrealize_operations_integration_sdk.mp_init:main",
            "mp-build=vrealize_operations_integration_sdk.mp_build:main",
            "mp-test=vrealize_operations_integration_sdk.mp_test:main"
        ]
    }
)<|MERGE_RESOLUTION|>--- conflicted
+++ resolved
@@ -15,7 +15,6 @@
     },
     python_requires=">=3.9",
     install_requires=[
-<<<<<<< HEAD
         "anyio==3.6.1",
         "attrs==22.1.0",
         "certifi==2022.6.15",
@@ -50,16 +49,11 @@
         "packaging==21.3",
         "parse==1.19.0",
         "pathable==0.4.3",
-        "Pillow==9.1.0",
+        "Pillow==9.1.1",
         "prompt-toolkit==3.0.29",
         "pyparsing==3.0.9",
         "pyrsistent==0.18.1",
         "PyYAML==6.0",
-=======
-        "docker==5.0.3",
-        "Pillow==9.1.1",
-        "prompt_toolkit==3.0.29",
->>>>>>> 4a823fca
         "requests==2.27.1",
         "rfc3986==1.5.0",
         "sen==0.6.2",
