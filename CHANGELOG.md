VMware Aria Operations Integration SDK
--------------------------------------
## Unreleased
<<<<<<< HEAD
* Improves container image build times.
=======
* Fixes an issue that in certain scenarios would result in a pak file failing to install.
* Implements log rotation for 'test.log' and 'build.log' files.
* Add explanation of cell format to statistics output in mp-test.
* Adds '--version' flag to 'mp-init', 'mp-test', and 'mp-build' that returns the current SDK version.
>>>>>>> 6738bac6
* Do not include '.gitkeep' files in pak files.
* Adds several flags to mp-build for running on headless build servers:
  * '--no-ttl': Remove UI flourishes and prompts that require a TTL.
  * '--registry-tag': Specify the container registry to upload the built adapter container to without relying on the 'config.json' file.
  * '--registry-username': Specify the registry username if docker is not logged in to the registry.
  * '--registry-password': Specify the registry password if docker is not logged in to the registry.
* Improve logging in adapter created from 'mp-init'.
* Fixes issue that was preventing installation on Windows.
* 'mp-test' asks for SuiteAPI credentials when setting up a new connection.
* 'Long collection' tests now automatically detect several common issues.

## 0.4.0 (11-16-2022)
* Initial release with installation via PyPI<|MERGE_RESOLUTION|>--- conflicted
+++ resolved
@@ -1,14 +1,11 @@
 VMware Aria Operations Integration SDK
 --------------------------------------
 ## Unreleased
-<<<<<<< HEAD
 * Improves container image build times.
-=======
 * Fixes an issue that in certain scenarios would result in a pak file failing to install.
 * Implements log rotation for 'test.log' and 'build.log' files.
 * Add explanation of cell format to statistics output in mp-test.
 * Adds '--version' flag to 'mp-init', 'mp-test', and 'mp-build' that returns the current SDK version.
->>>>>>> 6738bac6
 * Do not include '.gitkeep' files in pak files.
 * Adds several flags to mp-build for running on headless build servers:
   * '--no-ttl': Remove UI flourishes and prompts that require a TTL.
