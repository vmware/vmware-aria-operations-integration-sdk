VMware Aria Operations Integration SDK
--------------------------------------
## Unreleased
<<<<<<< HEAD
* Adds two flags to mp-test for controlling collection parameters:
  * '--collection-number': Sets the collection number. This is useful for testing functionality that only occurs on some collection cycles.
  * '--collection-window-duration': Sets the duration of the collection window. This is useful for testing how the adapter behaves for longer or shorter collection windows.
  These flags require a server version of 0.11.0 or later.
=======
* Improves visibility of failed test connections.
* Adds record of successfull validation tests to 'validation.log'
>>>>>>> 05074bcd
* Improves container image build times.
* Fixes an issue that in certain scenarios would result in a pak file failing to install.
* Implements log rotation for 'test.log' and 'build.log' files.
* Add explanation of cell format to statistics output in mp-test.
* Adds '--version' flag to 'mp-init', 'mp-test', and 'mp-build' that returns the current SDK version.
* Do not include '.gitkeep' files in pak files.
* Adds several flags to mp-build for running on headless build servers:
  * '--no-ttl': Remove UI flourishes and prompts that require a TTL.
  * '--registry-tag': Specify the container registry to upload the built adapter container to without relying on the 'config.json' file.
  * '--registry-username': Specify the registry username if docker is not logged in to the registry.
  * '--registry-password': Specify the registry password if docker is not logged in to the registry.
* Improve logging in adapter created from 'mp-init'.
* Fixes issue that was preventing installation on Windows.
* 'mp-test' asks for SuiteAPI credentials when setting up a new connection.
* 'Long collection' tests now automatically detect several common issues.

## 0.4.0 (11-16-2022)
* Initial release with installation via PyPI<|MERGE_RESOLUTION|>--- conflicted
+++ resolved
@@ -1,15 +1,12 @@
 VMware Aria Operations Integration SDK
 --------------------------------------
 ## Unreleased
-<<<<<<< HEAD
 * Adds two flags to mp-test for controlling collection parameters:
   * '--collection-number': Sets the collection number. This is useful for testing functionality that only occurs on some collection cycles.
   * '--collection-window-duration': Sets the duration of the collection window. This is useful for testing how the adapter behaves for longer or shorter collection windows.
   These flags require a server version of 0.11.0 or later.
-=======
 * Improves visibility of failed test connections.
 * Adds record of successfull validation tests to 'validation.log'
->>>>>>> 05074bcd
 * Improves container image build times.
 * Fixes an issue that in certain scenarios would result in a pak file failing to install.
 * Implements log rotation for 'test.log' and 'build.log' files.
