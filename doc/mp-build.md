Management Pack Build Tool
--------------------------

## Purpose

The mp-build tool builds a pak file and uploads the adapter container to a registry. `mp-build` does not perform
any tests on the adapter; to test the adapter code, use the [test tool](mp-test.md).

## Prerequisites
* The [VMware Aria Operations Integration SDK](../README.md#installation) is installed, with the virtual environment active.
* A Management Pack project created by the [mp-init](mp-init.md) tool.
* Write permissions to a container registry that is accessible from VMware Aria Operations.
 
## Input

### Command-line Arguments
```
  -h, --help            show this help message and exit
  -p PATH, --path PATH  Path to root directory of project. Defaults to the current directory, or prompts if current directory is not a project.
  -r [REGISTRY_TAG], --registry-tag [REGISTRY_TAG]
                        The full container registry tag where the container image will be stored (overwrites config file).
  --registry-username REGISTRY_USERNAME
                        The container registry username.
  --registry-password REGISTRY_PASSWORD
                        The container registry password.
  -i, --insecure-collector-communication
                        If this flag is present, communication between the collector (Cloud Proxy) and the adapter will be unencrypted. If using a custom server with this option, the server must
                        be configured to listen on port 8080.
```

### Interactive Prompts
#### Project
In order to build an adapter, the tool needs to know which adapter to build. This is done by specifying the project. It can be set in a number of ways. 
 
* If the `-p PROJECT_PATH` or `--path PROJECT_PATH` argument is specified, the project in the path will be used.
 
* If the current working directory is a Management Pack project, that project will be used (unless a valid project was specified in command line arguments).
 
* If neither of the above options resolves to a valid project, the tool will prompt the user to select one:
 
    ```
     Select a project:
     ❯ /Users/user/projects/test
       /Users/user/projects/nsx-alb-avi
       Other
     ```
 
If 'Other' is selected, the tool will prompt for a project path. If the path is a valid project, the path will be saved and appear in the project selection prompt in the future.

#### Registry Credentials
If the user is not logged into a container registry, `mp-build` will prompt
the user to sign into one and enter their credentials. By default `mp-build` uses the 'default_container_registry' specified in the global [config.json](config.md) file. Alternatively, the user can use
the `--registry-tag`, `--registry-username`,`--registry-password`. Passing `--registry-tag` without specifying a registry will use the registry specified in 
the local config.json file. If no registry exists in the in the config.json file, the user will be prompted to enter a one. Credentials are logged and stored using docker CLI:

```shell
Login into harbor-repo.vmware.com
Username: user 
Password:  
Login Succeeded
```

##  Output
After logging into harbor, `mp-build` will upload the image related to the Dockerfile located in the project's root directory.
Then, it will generate a pak file inside the project's build directory. The Management Pack's name comes from the adapter
key (provided during the `mp-init` process) and the adapter version. Both fields are in the `manifest.txt` file under
the keys `name` and `version`.

```shell
build
└── ManagementPack_1.0.0.pak
```
### Pak file
The primary artifact of the `mp-build` tool is a pak file that can be uploaded directly to on-prem VMware Aria Operations installations. The VMware Aria Operations Integration SDK does not currently have support for VMware Aria Operations Cloud. 

The pak file contains: 
* The `manifest.txt` file and its localization inside the `resources` directory. 
* The EULA file(s)
* An optional Management Pack icon file.
* All content inside the `content` directory.
* An adapter.zip file, containing:
  * The `conf` directory (including `describe.xml` and its localization file(s)).
  * A configuration file that includes information about the adapter, including the container's registry, repository, and digest. 

A pak file is a zip file created using the deflate compression algorithm. The contents can be inspected by using most unzip tools for extraction (depending on the tool, it may be necessary to rename the `.pak` extension to `.zip`).

### Logs
<<<<<<< HEAD
Logs from build process are written to the `logs/build.log` file. This is useful for debugging purposes in case the build fails.
=======
Logs from build process are written to the `logs/build.log` file. This is useful for debugging purposes in case the build fails.

## Troubleshooting
### Setting log level

Set log level to debug to see a verbose output of the program:
For Linux and macOS
```shell
LOG_LEVEL=debug mp-build
```
For Windows
```
set LOG_LEVEL=debug
mp-build
```
For Windows, set the log level back to `info` after debugging.

All logs can be seen in the command line, but they are also saved in  `logs/build.log` with `debug` log level.

### 'Unknown adapter type' when creating an account in VMware Aria Operations
![Example of an 'Unknown Adapter Type' error message for an adapter with type/key 'Testserver'](unknown_adapter_type.png)
> Example of an 'Unknown Adapter Type' error message for an adapter with type/key 'Testserver'.

If the pak file installs successfully but errors when creating an account (adapter instance), check that:
* The Collector/Group the MP is running on is a Cloud Proxy, and
* Check that the Cloud Proxy supports containerized adapters. Containerized adapter 
  support is supported in VMware Aria Operations version 8.10.0 and later.

### Next steps
While `mp-build` catches many issues, there is always the possibility of running into an 
unexpected error. Going through the debug logs might help resolve the issue. If the 
error isn't related to an individual configuration issue or isn't evident, please
open a `Q & A` discussion on the [GitHub Discussions page](https://github.com/vmware/vmware-aria-operations-integration-sdk/discussions)
that describes the issue you are having.
>>>>>>> b7a437ed
<|MERGE_RESOLUTION|>--- conflicted
+++ resolved
@@ -85,41 +85,11 @@
 A pak file is a zip file created using the deflate compression algorithm. The contents can be inspected by using most unzip tools for extraction (depending on the tool, it may be necessary to rename the `.pak` extension to `.zip`).
 
 ### Logs
-<<<<<<< HEAD
 Logs from build process are written to the `logs/build.log` file. This is useful for debugging purposes in case the build fails.
-=======
-Logs from build process are written to the `logs/build.log` file. This is useful for debugging purposes in case the build fails.
-
-## Troubleshooting
-### Setting log level
-
-Set log level to debug to see a verbose output of the program:
-For Linux and macOS
-```shell
-LOG_LEVEL=debug mp-build
-```
-For Windows
-```
-set LOG_LEVEL=debug
-mp-build
-```
-For Windows, set the log level back to `info` after debugging.
-
-All logs can be seen in the command line, but they are also saved in  `logs/build.log` with `debug` log level.
-
-### 'Unknown adapter type' when creating an account in VMware Aria Operations
-![Example of an 'Unknown Adapter Type' error message for an adapter with type/key 'Testserver'](unknown_adapter_type.png)
-> Example of an 'Unknown Adapter Type' error message for an adapter with type/key 'Testserver'.
-
-If the pak file installs successfully but errors when creating an account (adapter instance), check that:
-* The Collector/Group the MP is running on is a Cloud Proxy, and
-* Check that the Cloud Proxy supports containerized adapters. Containerized adapter 
-  support is supported in VMware Aria Operations version 8.10.0 and later.
 
 ### Next steps
 While `mp-build` catches many issues, there is always the possibility of running into an 
 unexpected error. Going through the debug logs might help resolve the issue. If the 
 error isn't related to an individual configuration issue or isn't evident, please
 open a `Q & A` discussion on the [GitHub Discussions page](https://github.com/vmware/vmware-aria-operations-integration-sdk/discussions)
-that describes the issue you are having.
->>>>>>> b7a437ed
+that describes the issue you are having.