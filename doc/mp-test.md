--- conflicted
+++ resolved
@@ -142,32 +142,11 @@
   .
 
 ### Logs
-<<<<<<< HEAD
 Logs from the server (`server.log`) and adapter (by default, `adapter.log`, but this can be changed) are written to the `logs` directory. This is useful for debugging issues or exceptions during execution.
-=======
-Logs from the server (`server.log`) and adapter (by default, `adapter.log`, but this can be changed) are written to the `logs` directory. This is useful for debugging issues or exceptions during execution.
-
-## Troubleshooting
-### Setting log level
-
-Set log level to debug to see a verbose output of the program:
-For Linux and macOS
-```shell
-LOG_LEVEL=debug mp-test
-```
-For Windows
-```
-set LOG_LEVEL=debug
-mp-test
-```
-For Windows, set the log level back to `info` after debugging.
-
-All logs can be seen in the command line, but they are also saved in `logs/test.log` with `debug` log level.
 
 ### Next steps
 While `mp-test` catches many issues, there is always the possibility of running into an
 unexpected error. Going through the debug logs might help resolve the issue. If the
 error isn't related to an individual configuration issue or isn't evident, please
 open a `Q & A` discussion on the [GitHub Discussions page](https://github.com/vmware/vmware-aria-operations-integration-sdk/discussions)
-that describes the issue you are having.
->>>>>>> b7a437ed
+that describes the issue you are having.