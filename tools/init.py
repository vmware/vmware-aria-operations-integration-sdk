--- conflicted
+++ resolved
@@ -290,11 +290,7 @@
                                " repository.\n")
             requirements.write("--extra-index-url https://testpypi.python.org/pypi\n")
             requirements.write("psutil==5.9.0\n")
-<<<<<<< HEAD
-            requirements.write("vrops-integration==0.0.17\n")
-=======
             requirements.write("vrops-integration==0.0.*\n")
->>>>>>> 2b4fdebe
 
         # get the path to templates.py
         src = get_absolute_project_directory("tools", "templates", "adapter.py")
