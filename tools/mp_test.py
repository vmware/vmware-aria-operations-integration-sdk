__author__ = 'VMware, Inc.'
__copyright__ = 'Copyright 2022 VMware, Inc. All rights reserved.'

#  Copyright 2022 VMware, Inc.
#  SPDX-License-Identifier: Apache-2.0

import argparse
import asyncio
import json
import logging
import os
import time
import traceback
import xml.etree.ElementTree as ET

import httpx
import requests
import urllib3
from common.containeraized_adapter_rest_api import send_get_to_adapter, send_post_to_adapter
from common.timer import timed
from docker import DockerClient
from docker.errors import ContainerError, APIError
from docker.models.images import Image
from flask import json
from prompt_toolkit.validation import ConditionalValidator
from requests import RequestException

import common.logging_format
from common import filesystem
from common.constant import DEFAULT_PORT, API_VERSION_ENDPOINT, ENDPOINTS_URLS_ENDPOINT, CONNECT_ENDPOINT, \
    COLLECT_ENDPOINT
from common.describe import get_describe, ns, get_adapter_instance, get_credential_kinds, get_identifiers, is_true
from docker.models.containers import Container
from common.docker_wrapper import init, build_image, DockerWrapperError, stop_container
from common.project import get_project, Connection, record_project
from common.propertiesfile import load_properties
from common.statistics import CollectionStatistics, Stats, LongCollectionStatistics
from common.ui import selection_prompt, print_formatted as print_formatted, prompt, countdown
from common.validation.api_response_validation import validate_api_response
from common.validation.describe_checks import validate_describe, cross_check_collection_with_describe
from common.validation.input_validators import NotEmptyValidator, UniquenessValidator, ChainValidator, IntegerValidator
from common.validation.relationship_validator import validate_relationships
from common.validation.result import Result

urllib3.disable_warnings(urllib3.exceptions.InsecureRequestWarning)

logger = logging.getLogger(__name__)
logger.setLevel(os.getenv("LOG_LEVEL", "INFO").upper())
consoleHandler = common.logging_format.PTKHandler()
consoleHandler.setFormatter(common.logging_format.CustomFormatter())
logger.addHandler(consoleHandler)


def get_sec(time_str):
    """Get seconds from time."""
    try:
        unit = time_str[-1]
        if unit == "s":
            return float(time_str[0:-1])
        elif unit == "m":
            return float(time_str[0:-1]) * 60
        elif unit == "h":
            return float(time_str[0:-1]) * 3600
        else:  # no unit specified, default to minutes
            return float(time_str) * 60
    except ValueError:
        logger.error("Invalid time. Time should be a numeric value in minutes, or a numeric value "
                     "followed by the unit 'h', 'm', or 's'.")
        exit(1)


@timed
async def run_collections(client, project, connection, times, collection_interval):
    collection_statistics = LongCollectionStatistics()
    for collection_no in range(1, times + 1):
        logger.info(f"Running collection No. {collection_no} of {times}")
        request, response, elapsed_time = await send_post_to_adapter(client, project, connection, COLLECT_ENDPOINT)
        json_response = json.loads(response.text)
        collection_statistics.add(CollectionStatistics(json_response, elapsed_time))
        # TODO: get docker stats

        next_collection = time.time() + collection_interval - elapsed_time
        if elapsed_time > collection_interval:
            # TODO: add this to the list of statistics?
            logger.warning("Collection took longer than the given collection interval")

        time_until_next_collection = next_collection - time.time()
        if time_until_next_collection > 0 and times != collection_no:
            countdown(time_until_next_collection, "Time until next collection: ")

    return collection_statistics


def generate_long_run_statistics(collection_statistics: LongCollectionStatistics):
    # TODO: Create statistic by processing the data inside the LongCollectionStatistics Object
    statistics = []
    headers = ["Object Type", "Avg Count", "Avg Metrics", "Avg Properties", "Avg Events"]
    data = []

    for key, value in collection_statistics.get_collection_statistics().items():
        # statistics.append([Stats(value)])
        print(f"key: {key}")
        print(f"value: {value}")

    # TODO: generate data point


async def run_long_collect(client, project, connection, **kwargs):
    # TODO: Add flag to specify collection period statistics
    cli_args = kwargs.get("cli_args")
    duration = get_sec(cli_args["duration"])
    collection_interval = get_sec(cli_args["collection_interval"])

    logger.debug("starting long run")
    if duration < collection_interval:
        times = 1
    else:
        # Remove decimal points by casting number to integer, which behaves as a floor function
        times = int(duration / collection_interval)

    collection_statistics, elapsed_time = await run_collections(client, project, connection, times, collection_interval)
    logger.debug(f"Long collection duration: {elapsed_time}")
    generate_long_run_statistics(collection_statistics)


async def run_collect(client, project, connection, verbosity, **kwargs):
    request, response, elapsed_time = await send_post_to_adapter(client, project, connection, COLLECT_ENDPOINT)


    process(request, response, elapsed_time,
            project=project,
            validators=[validate_api_response, cross_check_collection_with_describe, validate_relationships],
            verbosity=verbosity)

    logger.info(CollectionStatistics(json.loads(response.text), elapsed_time))


async def run_connect(client, project, connection, verbosity, **kwargs):
    request, response, elapsed_time = await send_post_to_adapter(client, project, connection, CONNECT_ENDPOINT)

    process(request, response, elapsed_time,
                  project=project,
                  validators=[validate_api_response],
                  verbosity=verbosity)


async def run_get_endpoint_urls(client, project, connection, verbosity, **kwargs):
    request, response, elapsed_time = await send_post_to_adapter(client, project, connection, ENDPOINTS_URLS_ENDPOINT)
    process(request, response, elapsed_time,
                  project=project,
                  validators=[validate_api_response],
                  verbosity=verbosity)


async def run_get_server_version(client, project, verbosity, **kwargs):
    request, response, elapsed_time = await send_get_to_adapter(client, API_VERSION_ENDPOINT)
    process(request, response, elapsed_time,
                  project=project,
                  validators=[validate_api_response],
                  verbosity=verbosity)


def run_wait(**kwargs):
    input("Press enter to finish")


async def run(arguments):
    # User input
    project = get_project(arguments)

    log_file_path = os.path.join(project.path, 'logs')
    if not os.path.exists(log_file_path):
        filesystem.mkdir(log_file_path)

    try:
        logging.basicConfig(filename=os.path.join(log_file_path, "test.log"),
                            filemode="a",
                            format="%(asctime)s,%(msecs)d %(name)s %(levelname)s %(message)s",
                            datefmt="%H:%M:%S",
                            level=logging.DEBUG)
    except Exception:
        logger.warning(f"Unable to save logs to {log_file_path}")

    connection = get_connection(project, arguments)
    method = get_method(arguments)
    verbosity = arguments.verbosity

    docker_client = init()

    image = get_container_image(docker_client, project.path)
    logger.info("Starting adapter HTTP server")

    memory_limit = connection.identifiers.get("container_memory_limit", None)
    if memory_limit:
        # Docker parameters expect a string with units: 'm' is 'MB'
        memory_limit = f"{memory_limit}m"

    container = run_image(docker_client, image, project.path, memory_limit)

    try:
        # Need time for the server to start
        started = False
        start_time = time.perf_counter()
        max_wait_time = 20
        while not started:
            try:
                version = json.loads(requests.get(
                    f"http://localhost:{DEFAULT_PORT}/apiVersion",
                    headers={"Accept": "application/json"}).text)
                started = True
                logger.info(f"HTTP Server started with api version "
                            f"{version['major']}.{version['minor']}.{version['maintenance']}")
            except (RequestException, ConnectionError) as e:
                elapsed_time = time.perf_counter() - start_time
                if elapsed_time > max_wait_time:
                    logger.error(f"HTTP Server did not start after {max_wait_time} seconds")
                    exit(1)
                logger.info("Waiting for HTTP server to start...")
                time.sleep(0.5)

        # async event loop
        async with httpx.AsyncClient() as client:
            await method(client=client, project=project, connection=connection, verbosity=verbosity,
                         cli_args=vars(arguments))
    finally:
        stop_container(container)
        docker_client.images.prune(filters={"label": "mp-test"})


def get_method(arguments):
    if "func" in vars(arguments):
        return vars(arguments)["func"]

    return selection_prompt(
        "Choose a method to test:",
        [(run_connect, "Test Connection"),
         (run_collect, "Collect"),
         (run_long_collect, "Long Run Collection"),
         (run_get_endpoint_urls, "Endpoint URLs"),
         (run_get_server_version, "Version")])


def process(request, response, elapsed_time, project, validators, verbosity):
    json_response = json.loads(response.text)
    logger.info(json.dumps(json_response, sort_keys=True, indent=3))
    logger.info(f"Request completed in {elapsed_time:0.2f} seconds.")

    result = Result()
    for validate in validators:
        result += validate(project, request, response)

    for severity, message in result.messages:
        if severity.value <= verbosity:
            if severity.value == 1:
                logger.error(message)
            elif severity.value == 2:
                logger.warning(message)
            else:
                logger.info(message)
    validation_file_path = os.path.join(project.path, "logs", "validation.log")
    write_validation_log(validation_file_path, result)

    if len(result.messages) > 0:
        logger.info(f"All validation logs written to '{validation_file_path}'")
    if result.error_count > 0 and verbosity < 1:
        logger.error(f"Found {result.error_count} errors when validating response")
    if result.warning_count > 0 and verbosity < 2:
        logger.warning(f"Found {result.warning_count} warnings when validating response")
    if result.error_count + result.warning_count == 0:
        logger.info("Validation passed with no errors", extra={"style": "class:success"})


def write_validation_log(validation_file_path, result):
    # TODO: create a test object to be able to write encapsulated test results
    with open(validation_file_path, "w") as validation_file:
        for (severity, message) in result.messages:
            validation_file.write(f"{severity.name}: {message}\n")


# Docker helpers ***************
def get_container_image(client: DockerClient, build_path: str) -> Image:
    with open(os.path.join(build_path, "manifest.txt")) as manifest_file:
        manifest = json.load(manifest_file)

    docker_image_tag = manifest["name"].lower() + "-test:" + manifest["version"]

    logger.info("Building adapter image")
    build_image(client, path=build_path, tag=docker_image_tag, nocache=False, labels={"mp-test": f"{time.time()}"})

    return docker_image_tag


<<<<<<< HEAD
def run_image(client: DockerClient, image: Image, path: str, container_memory_limit: str) -> Container:
    # Note: errors from running image (eg. if there is a process using port 8080 it will cause an error) are handled by the try/except block in the 'main' function
=======
def run_image(client: DockerClient, image: Image, path: str) -> Container:
    # Note: errors from running image (eg. if there is a process using port 8080 it will cause an error) are handled
    # by the try/except block in the 'main' function
>>>>>>> 32501a61
    return client.containers.run(image,
                                 detach=True,
                                 ports={"8080/tcp": DEFAULT_PORT},
                                 mem_limit=container_memory_limit,
                                 volumes={f"{path}/logs": {"bind": "/var/log/", "mode": "rw"}})


# Helpers for creating the json payload ***************

def get_connection(project, arguments):
    connection_names = [(connection.name, connection.name) for connection in project.connections]
    # We should ensure the describe is valid before parsing through it.
    validate_describe(project.path)
    describe = get_describe(project.path)
    resources = load_properties(os.path.join(project.path, "conf", "resources", "resources.properties"))

    if (arguments.connection, arguments.connection) not in connection_names:
        connection_name = selection_prompt("Choose a connection: ",
                                           connection_names + [("new_connection", "New Connection")])
    else:
        connection_name = arguments.connection

    if connection_name != "new_connection":
        for connection in project.connections:
            if connection.name == connection_name:
                return connection
        logger.error(f"Cannot find connection with name '{connection_name}'.")
        exit(1)

    adapter_instance_kind = get_adapter_instance(describe)
    if adapter_instance_kind is None:
        logger.error("Cannot find adapter instance in conf/describe.xml.")
        logger.error("Make sure the adapter instance resource kind exists and has tag 'type=\"7\"'.")
        exit(1)

    print_formatted("""Connections are akin to Adapter Instances in vROps, and contain the parameters needed to connect to a target
environment. As such, the following connection parameters and credential fields are derived from the
'conf/describe.xml' file and are specific to each Management Pack.""", "class:information", frame=True)

    identifiers = {}
    for identifier in sorted(get_identifiers(adapter_instance_kind), key=lambda i: int(i.get("dispOrder") or "100")):
        value = input_parameter("connection parameter", identifier, resources)

        identifiers[identifier.get("key")] = {
            "value": value,
            "required": is_true(identifier, "required", default="true"),
            "part_of_uniqueness": identifier.get("identType", "1") == "1"
        }

    valid_credential_kind_keys = (adapter_instance_kind.get("credentialKind") or "").split(",")
    credential_kinds = {credential_kind.get("key"): credential_kind
                        for credential_kind in get_credential_kinds(describe)
                        if credential_kind.get("key") in valid_credential_kind_keys}

    credential_type = valid_credential_kind_keys[0]

    if len(valid_credential_kind_keys) > 1:
        credential_type = selection_prompt("Select the credential kind for this connection: ",
                                           [(kind.get("key"), resources.get(kind.get("nameKey"), kind.get("key")))
                                            for kind in list(credential_kinds.values())])

    # Get credential Kind element
    credential_kind = credential_kinds.get(credential_type)
    credentials = {}
    if credential_kind is not None:
        credential_fields = credential_kind.findall(ns("CredentialField"))

        credentials["credential_kind_key"] = credential_type
        for credential_field in credential_fields:
            value = input_parameter("credential field", credential_field, resources)

            credentials[credential_field.get("key")] = {
                "value": value,
                "required": is_true(credential_field, "required", default="true"),
                "password": is_true(credential_field, "password")
            }

    connection_names = [connection.name for connection in (project.connections or [])]
    connection_names.append("New Connection")

    name = prompt(message="Enter a name for this connection: ",
                  validator=UniquenessValidator("Connection name", connection_names),
                  validate_while_typing=False,
                  description="The connection name is used to identify this connection (parameters and credential) in\n"
                              "command line arguments or in the interactive prompt.")
    new_connection = Connection(name, identifiers, credentials)
    project.connections.append(new_connection)
    record_project(project)
    return new_connection


def input_parameter(parameter_type, parameter, resources):
    key = parameter.get("key")
    is_required = is_true(parameter, "required", default="true")
    is_password = is_true(parameter, "password")
    postfix = ": " if is_required else " (Optional): "
    default = parameter.get("default", "")
    is_integer = parameter.get("type", "string") == "integer"
    is_enum = is_true(parameter, "enum")
    name_key = parameter.get("nameKey")
    label = resources.get(name_key, key)
    description = resources.get(f"{name_key}.description", "")

    if is_enum:
        enum_values = [(enum_value.get("value"), resources.get(enum_value.get("nameKey"), enum_value.get("value")))
                       for enum_value in parameter.findall(ns("enum"))]
        value = selection_prompt(f"Enter {parameter_type} '{label}'{postfix}", enum_values, description)
    else:
        value = prompt(message=f"Enter {parameter_type} '{label}'{postfix}",
                       default=default,
                       is_password=is_password,
                       validator=ChainValidator(
                           [ConditionalValidator(NotEmptyValidator(f"{parameter_type.capitalize()} '{label}'"),
                                                 is_required),
                            ConditionalValidator(IntegerValidator(f"{parameter_type.capitalize()} '{label}'"),
                                                 is_integer)]),
                       description=description)
    return value


def main():
    description = "Tool for running adapter test and collect methods outside of a vROps Cloud Proxy."
    parser = argparse.ArgumentParser(description=description)

    # General options
    parser.add_argument("-p", "--path", help="Path to root directory of project. Defaults to the current directory, "
                                             "or prompts if current directory is not a project.")
    parser.add_argument("-c", "--connection", help="Name of a connection in this project.")
    parser.add_argument("-v", "--verbosity", help="Determine the amount of console logging when performing validation. "
                                                  "0: No console logging; 3: Max console logging.",
                        type=int, default=1,
                        choices=range(0, 4))

    methods = parser.add_subparsers(required=False)

    # Test method
    test_method = methods.add_parser("connect",
                                     help="Simulate the 'test connection' method being called by the vROps collector.")
    test_method.set_defaults(func=run_connect)

    # Collect method
    collect_method = methods.add_parser("collect",
                                        help="Simulate the 'collect' method being called by the vROps collector.")
    collect_method.set_defaults(func=run_collect)

    # Long run method
    long_run_method = methods.add_parser("long-run",
                                         help="Simulate a long run collection and return data statistics about the "
                                              "overall collection.")
    long_run_method.set_defaults(func=run_long_collect)

    long_run_method.add_argument("-d", "--duration",
                                 help="Duration of the long run in h hours, m minutes, or s seconds.",
                                 type=str, default="6h")

    long_run_method.add_argument("-i", "--collection-interval",
                                 help="Amount of time to wait between collections.",
                                 type=str, default="5m")

    # URL Endpoints method
    url_method = methods.add_parser("endpoint_urls",
                                    help="Simulate the 'endpoint_urls' method being called by the vROps collector.")
    url_method.set_defaults(func=run_get_endpoint_urls)

    # Version method
    url_method = methods.add_parser("version",
                                    help="Simulate the 'version' method being called by the vROps collector.")
    url_method.set_defaults(func=run_get_server_version)

    # wait
    url_method = methods.add_parser("wait",
                                    help="Simulate the adapter running on a vROps collector and wait for user input "
                                         "to stop. Useful for calling REST methods via an external tool, such as "
                                         "Insomnia or Postman.")
    url_method.set_defaults(func=run_wait)

    try:
        asyncio.run(run(parser.parse_args()))
    except KeyboardInterrupt:
        logger.debug("Ctrl C pressed by user")
        print_formatted("")
        logger.info("Testing cancelled")
        exit(1)
    except DockerWrapperError as docker_error:
        logger.error("Unable to build pak file")
        logger.error(f"{docker_error.message}")
        logger.error(f"{docker_error.recommendation}")
        exit(1)
    except (ContainerError, APIError) as skd_error:
        logger.error("Unable to run container")
        logger.error(f"SDK message: {skd_error}")
        exit(1)
    except ET.ParseError as describe_error:
        logger.error(f"Unable to parse describe.xml: {describe_error}")
    except SystemExit as system_exit:
        exit(system_exit.code)
    except BaseException as base_error:
        print_formatted("Unexpected error")
        logger.error(base_error)
        traceback.print_tb(base_error.__traceback__)
        exit(1)


if __name__ == '__main__':
    main()<|MERGE_RESOLUTION|>--- conflicted
+++ resolved
@@ -16,10 +16,9 @@
 import httpx
 import requests
 import urllib3
-from common.containeraized_adapter_rest_api import send_get_to_adapter, send_post_to_adapter
-from common.timer import timed
 from docker import DockerClient
 from docker.errors import ContainerError, APIError
+from docker.models.containers import Container
 from docker.models.images import Image
 from flask import json
 from prompt_toolkit.validation import ConditionalValidator
@@ -29,12 +28,13 @@
 from common import filesystem
 from common.constant import DEFAULT_PORT, API_VERSION_ENDPOINT, ENDPOINTS_URLS_ENDPOINT, CONNECT_ENDPOINT, \
     COLLECT_ENDPOINT
+from common.containeraized_adapter_rest_api import send_get_to_adapter, send_post_to_adapter
 from common.describe import get_describe, ns, get_adapter_instance, get_credential_kinds, get_identifiers, is_true
-from docker.models.containers import Container
 from common.docker_wrapper import init, build_image, DockerWrapperError, stop_container
 from common.project import get_project, Connection, record_project
 from common.propertiesfile import load_properties
-from common.statistics import CollectionStatistics, Stats, LongCollectionStatistics
+from common.statistics import CollectionStatistics, LongCollectionStatistics
+from common.timer import timed
 from common.ui import selection_prompt, print_formatted as print_formatted, prompt, countdown
 from common.validation.api_response_validation import validate_api_response
 from common.validation.describe_checks import validate_describe, cross_check_collection_with_describe
@@ -126,7 +126,6 @@
 async def run_collect(client, project, connection, verbosity, **kwargs):
     request, response, elapsed_time = await send_post_to_adapter(client, project, connection, COLLECT_ENDPOINT)
 
-
     process(request, response, elapsed_time,
             project=project,
             validators=[validate_api_response, cross_check_collection_with_describe, validate_relationships],
@@ -139,25 +138,25 @@
     request, response, elapsed_time = await send_post_to_adapter(client, project, connection, CONNECT_ENDPOINT)
 
     process(request, response, elapsed_time,
-                  project=project,
-                  validators=[validate_api_response],
-                  verbosity=verbosity)
+            project=project,
+            validators=[validate_api_response],
+            verbosity=verbosity)
 
 
 async def run_get_endpoint_urls(client, project, connection, verbosity, **kwargs):
     request, response, elapsed_time = await send_post_to_adapter(client, project, connection, ENDPOINTS_URLS_ENDPOINT)
     process(request, response, elapsed_time,
-                  project=project,
-                  validators=[validate_api_response],
-                  verbosity=verbosity)
+            project=project,
+            validators=[validate_api_response],
+            verbosity=verbosity)
 
 
 async def run_get_server_version(client, project, verbosity, **kwargs):
     request, response, elapsed_time = await send_get_to_adapter(client, API_VERSION_ENDPOINT)
     process(request, response, elapsed_time,
-                  project=project,
-                  validators=[validate_api_response],
-                  verbosity=verbosity)
+            project=project,
+            validators=[validate_api_response],
+            verbosity=verbosity)
 
 
 def run_wait(**kwargs):
@@ -290,14 +289,9 @@
     return docker_image_tag
 
 
-<<<<<<< HEAD
 def run_image(client: DockerClient, image: Image, path: str, container_memory_limit: str) -> Container:
-    # Note: errors from running image (eg. if there is a process using port 8080 it will cause an error) are handled by the try/except block in the 'main' function
-=======
-def run_image(client: DockerClient, image: Image, path: str) -> Container:
     # Note: errors from running image (eg. if there is a process using port 8080 it will cause an error) are handled
     # by the try/except block in the 'main' function
->>>>>>> 32501a61
     return client.containers.run(image,
                                  detach=True,
                                  ports={"8080/tcp": DEFAULT_PORT},
