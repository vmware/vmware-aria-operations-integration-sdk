--- conflicted
+++ resolved
@@ -1,13 +1,8 @@
 import os
 
 from common.config import get_config_value, set_config_value
-<<<<<<< HEAD
-from common.ui import selection_prompt
+from common.ui import selection_prompt, path_prompt
 from common.validation.validators import ProjectValidator
-=======
-from common.ui import selection_prompt, path_prompt
-from common.validators import ProjectValidator
->>>>>>> 4b34e24d
 
 
 class Connection:
