#  Copyright 2022 VMware, Inc.
#  SPDX-License-Identifier: Apache-2.0
from __future__ import annotations

import json
import logging
import os
from typing import Any
from typing import Dict
from typing import List
from typing import Optional
from typing import Set
from typing import Tuple

from vmware_aria_operations_integration_sdk.config import get_config_value
from vmware_aria_operations_integration_sdk.config import set_config_value
from vmware_aria_operations_integration_sdk.constant import CONFIG_DOCKER_PORT_KEY
from vmware_aria_operations_integration_sdk.constant import CONFIG_FILE_NAME
from vmware_aria_operations_integration_sdk.constant import CONFIG_PROJECTS_PATH_KEY
from vmware_aria_operations_integration_sdk.constant import (
    CONNECTIONS_CONFIG_CONNECTION_CERTIFICATES_KEY,
)
from vmware_aria_operations_integration_sdk.constant import (
    CONNECTIONS_CONFIG_CONNECTION_CREDENTIAL_KEY,
)
from vmware_aria_operations_integration_sdk.constant import (
    CONNECTIONS_CONFIG_CONNECTION_IDENTIFIERS_KEY,
)
from vmware_aria_operations_integration_sdk.constant import (
    CONNECTIONS_CONFIG_CONNECTION_NAME_KEY,
)
from vmware_aria_operations_integration_sdk.constant import (
    CONNECTIONS_CONFIG_CONNECTIONS_LIST_KEY,
)
from vmware_aria_operations_integration_sdk.constant import (
    CONNECTIONS_CONFIG_SUITE_API_HOSTNAME_KEY,
)
from vmware_aria_operations_integration_sdk.constant import (
    CONNECTIONS_CONFIG_SUITE_API_PASSWORD_KEY,
)
from vmware_aria_operations_integration_sdk.constant import (
    CONNECTIONS_CONFIG_SUITE_API_USERNAME_KEY,
)
from vmware_aria_operations_integration_sdk.constant import CONNECTIONS_FILE_NAME
from vmware_aria_operations_integration_sdk.constant import DEFAULT_MEMORY_LIMIT
from vmware_aria_operations_integration_sdk.logging_format import CustomFormatter
from vmware_aria_operations_integration_sdk.logging_format import PTKHandler
from vmware_aria_operations_integration_sdk.propertiesfile import load_properties
from vmware_aria_operations_integration_sdk.ui import path_prompt
from vmware_aria_operations_integration_sdk.ui import selection_prompt
from vmware_aria_operations_integration_sdk.validation.input_validators import (
    ProjectValidator,
)

logger = logging.getLogger(__name__)
logger.setLevel(os.getenv("LOG_LEVEL", "INFO").upper())
consoleHandler = PTKHandler()
consoleHandler.setFormatter(CustomFormatter())
logger.addHandler(consoleHandler)


class Connection:
    def __init__(
        self,
        name: str,
        identifiers: Dict[str, Any],
        credential: Dict[str, Any],
        certificates: Optional[List[Dict]] = None,
        suite_api_connection: Tuple[Optional[str], Optional[str], Optional[str]] = (
            None,
            None,
            None,
        ),
    ) -> None:
        self.name = name
        self.identifiers = identifiers
        self.credential = credential
        self.certificates = certificates
        self.suite_api_hostname = suite_api_connection[0]
        self.suite_api_username = suite_api_connection[1]
        self.suite_api_password = suite_api_connection[2]
        self.custom_collection_number: Optional[int] = None
        self.custom_collection_window: Optional[object] = None

    def get_memory_limit(self) -> int:
        memory_limit = self.identifiers.get(
            "container_memory_limit", DEFAULT_MEMORY_LIMIT
        )
        if type(memory_limit) is dict:
            memory_limit = memory_limit.get("value", DEFAULT_MEMORY_LIMIT)

        try:
            memory_limit = int(memory_limit)
            if memory_limit < 6:
                logger.warning(
                    f"'container_memory_limit' of {memory_limit} MB is below the 6MB docker limit."
                )
                logger.warning(f"Using minimum value: 6 MB")
                memory_limit = 6
        except ValueError as e:
            logger.warning(f"Cannot set 'container_memory_limit': {e}")
            logger.warning(f"Using default value: {DEFAULT_MEMORY_LIMIT} MB")
            memory_limit = DEFAULT_MEMORY_LIMIT
        return memory_limit  # type: ignore

    @classmethod
    def extract(cls, json_connection: Dict) -> Connection:
        name = json_connection[CONNECTIONS_CONFIG_CONNECTION_NAME_KEY]
        identifiers = json_connection[CONNECTIONS_CONFIG_CONNECTION_IDENTIFIERS_KEY]
        credential = json_connection[CONNECTIONS_CONFIG_CONNECTION_CREDENTIAL_KEY]
        certificates = json_connection.get(
            CONNECTIONS_CONFIG_CONNECTION_CERTIFICATES_KEY, None
        )
        hostname = json_connection.get(CONNECTIONS_CONFIG_SUITE_API_HOSTNAME_KEY, None)
        username = json_connection.get(CONNECTIONS_CONFIG_SUITE_API_USERNAME_KEY, None)
        password = json_connection.get(CONNECTIONS_CONFIG_SUITE_API_PASSWORD_KEY, None)
        return Connection(
            name, identifiers, credential, certificates, (hostname, username, password)
        )


class Project:
    def __init__(
        self,
        path: str,
        connections: Optional[List[Connection]] = None,
        port: int = 8080,
    ) -> None:
        if connections is None:
            connections = []
        self.path = os.path.abspath(path)
        self.connections = connections
        self.port = port

    def name(self) -> str:
        return get_project_name(self.path)

    def record(self) -> None:
        config_file = os.path.join(self.path, CONFIG_FILE_NAME)
        connections_file = os.path.join(self.path, CONNECTIONS_FILE_NAME)
        set_config_value(
            CONNECTIONS_CONFIG_CONNECTIONS_LIST_KEY,
            [conn.__dict__ for conn in self.connections],
            connections_file,
        )
<<<<<<< HEAD
        set_config_value("docker_port", self.port, config_file)
=======
        set_config_value(CONFIG_DOCKER_PORT_KEY, self.docker_port, config_file)
>>>>>>> cb24ea3f

    @classmethod
    def extract(cls, path: str) -> Project:
        local_config_file = os.path.join(path, CONFIG_FILE_NAME)
        connections_file = os.path.join(path, CONNECTIONS_FILE_NAME)

        if not os.path.isfile(local_config_file):
            with open(local_config_file, "w") as _config:
                json.dump({}, _config, indent=4, sort_keys=True)

        # migration logic from 0.* to 1.0 release
        _migrate_connection_file(path, local_config_file, connections_file)

        with open(local_config_file, "r") as _config:
            json_config = json.load(_config)
            docker_port = json_config.get(CONFIG_DOCKER_PORT_KEY, 8080)

        if not os.path.isfile(connections_file):
            with open(connections_file, "w") as _connections:
                json.dump({}, _connections, indent=4, sort_keys=True)

        with open(connections_file, "r") as _connections:
            json_config = json.load(_connections)
            connections = [
                Connection.extract(connection)
                for connection in json_config.get(
                    CONNECTIONS_CONFIG_CONNECTIONS_LIST_KEY, []
                )
            ]

        return Project(path, connections, docker_port)


def get_project_name(path: str) -> str:
    manifest_resources = os.path.join(path, "resources", "resources.properties")
    if os.path.isfile(manifest_resources):
        properties = load_properties(manifest_resources)
        return properties.get("DISPLAY_NAME", path)
    else:
        return path


def get_project(arguments: Any) -> Project:
    # If a path is supplied, use it first
    path = arguments.path
    if ProjectValidator.is_project_dir(path):
        return _find_project_by_path(path)

    # Otherwise, check if the current directory is a project
    if ProjectValidator.is_project_dir(os.getcwd()):
        return _find_project_by_path(os.getcwd())

    # Finally, prompt the user for the project
    project_paths: List[str] = get_config_value(CONFIG_PROJECTS_PATH_KEY, [])
    path = selection_prompt(
        "Select a project: ",
        [
            (path, get_project_name(path))
            for path in project_paths
            if ProjectValidator.is_project_dir(path)
        ]
        + [("Other", "Other")],
    )
    if path == "Other":
        path = path_prompt(
            "Enter the path to the project: ", validator=ProjectValidator()
        )

    return _find_project_by_path(path)


def record_project(project: Project) -> Project:
    _add_and_update_project_paths(project.path)
    project.record()
    return project


def read_project(path: str) -> Project:
    return Project.extract(path)


def _find_project_by_path(path: str) -> Project:
    path = os.path.abspath(path)
    _add_and_update_project_paths(path)
    return read_project(path)


def _add_and_update_project_paths(path: str) -> None:
    project_paths: Set[str] = set(get_config_value(CONFIG_PROJECTS_PATH_KEY, []))
    project_paths.add(path)
    set_config_value(
        CONFIG_PROJECTS_PATH_KEY,
        sorted(
            list(
                [
                    path
                    for path in project_paths
                    if ProjectValidator.is_project_dir(path)
                ]
            )
        ),
    )


def _migrate_connection_file(
    path: str,
    local_config_file: str,
    connections_file: str,
) -> None:
    connections_data = {}
    connection_file_exists = os.path.isfile(connections_file)
    connection_file_element_keys = [
        CONNECTIONS_CONFIG_SUITE_API_HOSTNAME_KEY,
        CONNECTIONS_CONFIG_SUITE_API_USERNAME_KEY,
        CONNECTIONS_CONFIG_SUITE_API_PASSWORD_KEY,
        CONNECTIONS_CONFIG_CONNECTIONS_LIST_KEY,
    ]

    with open(local_config_file, "r+") as _config:
        json_config = json.load(_config)

        for element in connection_file_element_keys:
            if element in json_config:
                connections_data[element] = json_config.get(element)

        if len(connections_data):
            if not connection_file_exists and selection_prompt(
                f"Found '{CONNECTIONS_FILE_NAME}' elements in '{CONFIG_FILE_NAME}', would you like to "
                f"migrate them?",
                [(True, "Yes"), (False, "No")],
                description="If 'Yes' is selected, all elements will be migrated into"
                f" {CONNECTIONS_FILE_NAME}.\n"
                f"If 'No' is selected, then a new {CONNECTIONS_FILE_NAME} file will be created,"
                " but the connection related "
                f"elements will remain in the {CONFIG_FILE_NAME}.\n"
                "To learn more about connection config file migration, visit\n"
                f"https://vmware.github.io/vmware-aria-operations-integration-sdk"
                f"/troubleshooting_and_faq/other"
                f"/#how-do-i-migrate-connection-related-elements-from-configjson-to-connectionsjson",
            ):
                logger.info(
                    f"Deleting connection-related elements from {CONFIG_FILE_NAME}"
                )
                for element in connections_data:
                    del json_config[element]

                _config.seek(0)
                json.dump(json_config, _config, indent=4, sort_keys=True)
                _config.truncate()

                with open(connections_file, "w") as _connections:
                    json.dump(connections_data, _connections, indent=4, sort_keys=True)

                    _safe_append_to_gitignore(
                        os.path.join(path, ".gitignore"), CONNECTIONS_FILE_NAME
                    )


def _safe_append_to_gitignore(gitignore_file_path: str, token: str) -> None:
    try:
        with open(gitignore_file_path, "r") as gitignore:
            for line in gitignore.readlines():
                if token == line.strip("\n"):
                    return

        with open(gitignore_file_path, "a") as gitignore:
            gitignore.write(f"{token}\n")

        logger.info(f"Appended '{token}' to .gitignore")
    except FileNotFoundError:
        logger.warning(
            f"Could not automatically set the file '{token}' to be ignored in version control."
        )<|MERGE_RESOLUTION|>--- conflicted
+++ resolved
@@ -143,11 +143,7 @@
             [conn.__dict__ for conn in self.connections],
             connections_file,
         )
-<<<<<<< HEAD
-        set_config_value("docker_port", self.port, config_file)
-=======
-        set_config_value(CONFIG_DOCKER_PORT_KEY, self.docker_port, config_file)
->>>>>>> cb24ea3f
+        set_config_value(CONFIG_DOCKER_PORT_KEY, self.port, config_file)
 
     @classmethod
     def extract(cls, path: str) -> Project:
