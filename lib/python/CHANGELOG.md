--- conflicted
+++ resolved
@@ -1,12 +1,9 @@
 VMware Aria Operations Integration SDK Library
 ----------------------------------------------
 ## Unreleased
-<<<<<<< HEAD
 * Fixes issue that prevented paged SuiteAPI requests from completing.
 * Improves SuiteAPI logging and url handling.
-=======
 * Adds an optional 'default_value' parameter to the Object::get_identifier method.
->>>>>>> 85d989e3
 * Adds a 'Timer' class that automatically logs start and end times, and is able
   to generate an ascii chart of all times suitable for adapter logs.
 
