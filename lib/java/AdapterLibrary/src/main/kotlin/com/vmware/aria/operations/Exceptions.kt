/*
 * Copyright 2023 VMware, Inc.
 * SPDX-License-Identifier: Apache-2.0
 */
package com.vmware.aria.operations

/**
 * Exception when two identifiers with the same key have different 'uniqueness' settings
 */
class IdentifierUniquenessException(message: String) : RuntimeException(message)

/**
 * Exception when two objects with the same Key are added to the same CollectResult
 */
class ObjectKeyAlreadyExistsException private constructor(message: String) : Exception(message) {
    constructor(keys: Iterable<Key>) : this(constructMessage(keys))
    constructor(key: Key) : this(constructMessage(listOf(key)))

    companion object {
        fun constructMessage(keys: Iterable<Key>): String =
            if (keys.count() > 1) {
                "Duplicate objects with keys $keys already exist in the CollectResult."
            } else {
                "A duplicate object with key ${keys.first()} already exists in the CollectResult."
            }
    }
}

<<<<<<< HEAD
class SuiteApiClientException(message: String, val responseCode: Int? = null) : Exception(message)
=======
class SuiteApiClientException(message: String, val responseCode: Int? = null) : Exception(message)

open class KeyException(message: String) : Exception(message)

class DuplicateKeyException(message: String) : KeyException(message)
>>>>>>> f857430e
<|MERGE_RESOLUTION|>--- conflicted
+++ resolved
@@ -26,12 +26,8 @@
     }
 }
 
-<<<<<<< HEAD
-class SuiteApiClientException(message: String, val responseCode: Int? = null) : Exception(message)
-=======
 class SuiteApiClientException(message: String, val responseCode: Int? = null) : Exception(message)
 
 open class KeyException(message: String) : Exception(message)
 
-class DuplicateKeyException(message: String) : KeyException(message)
->>>>>>> f857430e
+class DuplicateKeyException(message: String) : KeyException(message)