# This workflow will install Python dependencies, run tests and lint with a variety of Python versions
# For more information see: https://help.github.com/actions/language-and-framework-guides/using-python-with-github-actions

name: Aria Operations Integration SDK

on: [pull_request]

jobs:
  sdk:
    name: Aria Operations Integration SDK
    runs-on: ${{ matrix.os }}
    strategy:
      fail-fast: false
      matrix:
        os: [ubuntu-latest, macos-latest, windows-latest]
        python-version: ["3.9", "3.10"]

    steps:
<<<<<<< HEAD
      - uses: actions/checkout@v3
      - name: Set up Python ${{ matrix.python-version }}
        uses: actions/setup-python@v3
        with:
          python-version: ${{ matrix.python-version }}
      - name: Install SDK dependencies
        run: |
          python -m pip install --upgrade pip
          python -m pip install flake8 pytest
          python -m pip install .
      - name: Lint SDK with flake8
        run: |
          # stop the build if there are Python syntax errors or undefined names
          flake8 vrealize_operations_integration_sdk --count --select=E9,F63,F7,F82 --show-source --statistics
          # exit-zero treats all errors as warnings. The GitHub editor is 127 chars wide
          flake8 vrealize_operations_integration_sdk --count --exit-zero --max-complexity=10 --max-line-length=127 --statistics
      - name: Test SDK with pytest
        run: |
          pytest -s tests
      - name: Upload SDK pytest test results
        uses: actions/upload-artifact@v3
        with:
          name: pytest-results-${{ matrix.python-version }}
          path: tools/test-results-${{ matrix.os }}-${{ matrix.python-version }}.xml
        # Use always() to always run this step to publish test results when there are test failures
        if: ${{ always() }}
=======
    - uses: actions/checkout@v3
    - name: Set up Python ${{ matrix.python-version }}
      uses: actions/setup-python@v3
      with:
        python-version: ${{ matrix.python-version }}
    - name: Install SDK dependencies
      run: |
        python -m pip install --upgrade pip
        python -m pip install flake8 pytest
        python -m pip install .
    - name: Lint SDK with flake8
      run: |
        # stop the build if there are Python syntax errors or undefined names
        flake8 vmware_aria_operations_integration_sdk --count --select=E9,F63,F7,F82 --show-source --statistics
        # exit-zero treats all errors as warnings. The GitHub editor is 127 chars wide
        flake8 vmware_aria_operations_integration_sdk --count --exit-zero --max-complexity=10 --max-line-length=127 --statistics
    - name: Test SDK with pytest
      run: |
        pytest -s tests
    - name: Upload SDK pytest test results
      uses: actions/upload-artifact@v3
      with:
        name: pytest-results-${{ matrix.python-version }}
        path: tools/test-results-${{ matrix.os }}-${{ matrix.python-version }}.xml
      # Use always() to always run this step to publish test results when there are test failures
      if: ${{ always() }}
>>>>>>> 9110fd7f

  python-lib:
    name: Aria Operations Integration SDK Python Library
    runs-on: ubuntu-latest
    strategy:
      fail-fast: false
      matrix:
        python-version: ["3.9", "3.10"]

    steps:
    - uses: actions/checkout@v3
    - name: Set up Python ${{ matrix.python-version }}
      uses: actions/setup-python@v3
      with:
        python-version: ${{ matrix.python-version }}
    - name: Install Python Library dependencies
      run: |
        python -m pip install --upgrade pip
        python -m pip install flake8 pytest
        python -m pip install lib/python/
    - name: Lint Python Library with flake8
      run: |
        # stop the build if there are Python syntax errors or undefined names
        flake8 lib/python --count --select=E9,F63,F7,F82 --show-source --statistics
        # exit-zero treats all errors as warnings. The GitHub editor is 127 chars wide
        flake8 lib/python --count --exit-zero --max-complexity=10 --max-line-length=127 --statistics
    - name: Test Python Library with pytest
      run: |
        pytest -s lib/python/tests
    - name: Upload Python Library pytest test results
      uses: actions/upload-artifact@v3
      with:
        name: pytest-results-${{ matrix.python-version }}
        path: lib/python/test-results-${{ matrix.python-version }}.xml
      # Use always() to always run this step to publish test results when there are test failures
      if: ${{ always() }}<|MERGE_RESOLUTION|>--- conflicted
+++ resolved
@@ -16,34 +16,6 @@
         python-version: ["3.9", "3.10"]
 
     steps:
-<<<<<<< HEAD
-      - uses: actions/checkout@v3
-      - name: Set up Python ${{ matrix.python-version }}
-        uses: actions/setup-python@v3
-        with:
-          python-version: ${{ matrix.python-version }}
-      - name: Install SDK dependencies
-        run: |
-          python -m pip install --upgrade pip
-          python -m pip install flake8 pytest
-          python -m pip install .
-      - name: Lint SDK with flake8
-        run: |
-          # stop the build if there are Python syntax errors or undefined names
-          flake8 vrealize_operations_integration_sdk --count --select=E9,F63,F7,F82 --show-source --statistics
-          # exit-zero treats all errors as warnings. The GitHub editor is 127 chars wide
-          flake8 vrealize_operations_integration_sdk --count --exit-zero --max-complexity=10 --max-line-length=127 --statistics
-      - name: Test SDK with pytest
-        run: |
-          pytest -s tests
-      - name: Upload SDK pytest test results
-        uses: actions/upload-artifact@v3
-        with:
-          name: pytest-results-${{ matrix.python-version }}
-          path: tools/test-results-${{ matrix.os }}-${{ matrix.python-version }}.xml
-        # Use always() to always run this step to publish test results when there are test failures
-        if: ${{ always() }}
-=======
     - uses: actions/checkout@v3
     - name: Set up Python ${{ matrix.python-version }}
       uses: actions/setup-python@v3
@@ -70,7 +42,6 @@
         path: tools/test-results-${{ matrix.os }}-${{ matrix.python-version }}.xml
       # Use always() to always run this step to publish test results when there are test failures
       if: ${{ always() }}
->>>>>>> 9110fd7f
 
   python-lib:
     name: Aria Operations Integration SDK Python Library
